"""Test EMCPhoton"""

import os
import pytest
from SimExLite.SourceCalculators import GaussianSourceCalculator
from SimExLite.WavefrontData import WavefrontData

import h5py


def test_run_default_parameters():
    calculator = GaussianSourceCalculator("gaussian_source")
    print(calculator.parameters)
    data_out = calculator.backengine()
    print(type(data_out))


def test_run_default_parameters():
    calculator = GaussianSourceCalculator("gaussian_source", WPG_path)
    print(calculator.parameters)
    data_out = calculator.backengine()
    data_out.get_data()

<<<<<<< HEAD
# more detailed testing needed:

# test construction with and without default parameters
def test_do_def_pms():
    calculator = GaussianSourceCalculator(
        name="test_gaussian",
        input=None,
        output_keys="Gaussian_wavefront",
        output_filenames="test_wf.h5",
        instrument_base_dir="./",
        calculator_base_dir="GaussianSourceCalculator",
        parameters=None,
    )

    print(GaussianSourceCalculator.get_divergence_from_beam_diameter(1000, 0.0001))


def test_template():
    gs = GaussianSourceCalculator(
        name="GaussianTestSource",
        input=None,
        output_keys="Gaussian_wavefront",
        output_data_types=WavefrontData,
        output_filenames="wavefront.h5",
        instrument_base_dir="./",
        calculator_base_dir="GaussianSourceCalculator",
        parameters=None,
    )

    gs.parameters


def test_get_data():
    gsc = GaussianSourceCalculator("gaussian_source")
    gsc.backengine()
    d = gsc.output.get_data()
    print(d)


def test_save(gnc, tmp_path):
    gsc = GaussianSourceCalculator("gaussian_source")
    gsc.backengine()
    for f in gsc.output_file_paths:
        assert h5py.is_hdf5(f) is True


def test_dump_and_load(tmp_path='./'):
    tmpf = os.path.join(tmp_path, 'dumptest.dump')
    gsc = GaussianSourceCalculator("gaussian_source")
    gsc.backengine()
    gsc.dump(tmpf)
    gsc2 = GaussianSourceCalculator('fromdump')
    gsc2.from_dump(tmpf)
    for key in gsc.parameters.parameters.keys():
        assert gsc2.parameters['photon_energy'].value == gsc.parameters['photon_energy'].value




# test each method
# test a full construct-setup-run-collect workflow
# test dump/load to/from disk

test_get_data()

# test_wrong_WPG_path()
=======
    
def test_wrong_WPG_path(tmpdir):
    WPG_path_wrong = str(tmpdir / "xx")
    with pytest.raises(ValueError):
        GaussianSourceCalculator("gaussian_source", WPG_path_wrong)
>>>>>>> 1ef5b70d
<|MERGE_RESOLUTION|>--- conflicted
+++ resolved
@@ -21,7 +21,6 @@
     data_out = calculator.backengine()
     data_out.get_data()
 
-<<<<<<< HEAD
 # more detailed testing needed:
 
 # test construction with and without default parameters
@@ -87,11 +86,4 @@
 
 test_get_data()
 
-# test_wrong_WPG_path()
-=======
-    
-def test_wrong_WPG_path(tmpdir):
-    WPG_path_wrong = str(tmpdir / "xx")
-    with pytest.raises(ValueError):
-        GaussianSourceCalculator("gaussian_source", WPG_path_wrong)
->>>>>>> 1ef5b70d
+# test_wrong_WPG_path()