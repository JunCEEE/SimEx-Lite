""":module PhenomCalculator: Module that holds the PhenomCalculator class.  """

### CFG: observe flake8 rules for empty lines, ordering of imports, structure of docstrings etc.
from SimExLite.WavefrontData import WavefrontData, WPGFormat
from SimExLite.utils.Logger import setLogger
from libpyvinyl import BaseCalculator, CalculatorParameters
<<<<<<< HEAD
from pathlib import Path
from phenom.source import sase_pulse
=======
from SimExLite.WavefrontData import WavefrontData, WPGFormat

try:
    from phenom.source import sase_pulse

    PHENOM_AVAILABLE = True
except ModuleNotFoundError:
    PHENOM_AVAILABLE = False

>>>>>>> 19e375c1

import numpy as np

# WPG is necessary to execute the calculator, but it's not a hard dependency of SimExLite.
try:
    from wpg.srw import srwlpy
    from wpg import Wavefront
    from phenom.wpg import complex_to_wpg

    WPG_AVAILABLE = True
except ModuleNotFoundError:
    WPG_AVAILABLE = False

import h5py

logger = setLogger("PhenomSourceCalculator")


class PhenomSourceCalculator(BaseCalculator):
    """
    Class calculating a x-ray free electron laser photon source under the gaussian assumption.

    Args:
        name (str): The name of this calculator.
        output_keys (str, optional): The key(s) of this calculator's output data. It's a list of ``str``s or
            a single str. Defaults to "Gaussian_wavefront".
        output_filenames (str, optional): The output filename of this calculator. Defaults to "wavefront.h5".
            instrument_base_dir (str, optional): The base directory for the instrument to which this calculator
            belongs. Defaults to "./". The final exact output file path depends on ``instrument_base_dir``
            and ``calculator_base_dir``: ``instrument_base_dir``/``calculator_base_dir``/filename.
        calculator_base_dir (str, optional): The base directory for this calculator. Defaults to "./". The final
            exact output file path depends on `instrument_base_dir` and `calculator_base_dir`:
            ``instrument_base_dir``/``calculator_base_dir``/filename.
    """

    def __init__(
        self,
        name: str,
        output_keys: str = "Phenom_wavefront",
        output_filenames: str = "wavefront.h5",
        instrument_base_dir="./",
        calculator_base_dir="PhenomSourceCalculator",
        parameters=None,
    ):
        # Issue a warning if WPG is not available.
        if not WPG_AVAILABLE:
            logger.warning(
                'Cannot find the "WPG" module, which is required to run\n'
                "PhenomSourceCalculator.backengine(). Is it included in PYTHONPATH?\n"
                "If not, set your WPG path with 'import sys; sys.path.append(WPG_PATH)' before importing this module."
            )

        # Init parent class.
        super().__init__(
            name,
            None,
            output_keys,
            output_data_types=WavefrontData,
            output_filenames=output_filenames,
            instrument_base_dir=instrument_base_dir,
            calculator_base_dir=calculator_base_dir,
            parameters=parameters,
        )

    def init_parameters(self):
        ### Does this have to be a public method?
        """
        Initialize calculator parameters.
        """
        parameters = CalculatorParameters()

        range_x = parameters.new_parameter(
            "range_x",
            comment="The spacial mesh range in x direction. [start, end]",
            unit="meter",
        )
        range_x.value = [-250e-6, 250e-6]

        num_x = parameters.new_parameter(
            "num_x", comment="Number of mesh points in x direction."
        )
        num_x.value = 500

        range_y = parameters.new_parameter(
            "range_y",
            comment="The spacial mesh range in y direction. [start, end]",
            unit="meter",
        )
        range_y.value = [-250e-6, 250e-6]

        num_y = parameters.new_parameter(
            "num_y", comment="Number of mesh points in y direction."
        )
        num_y.value = 500

        range_t = parameters.new_parameter(
            "range_t", comment="The temporal range. [start, end]", unit="s"
        )
        range_t.value = [-25e-15, 25e-15]

        num_t = parameters.new_parameter(
            "num_t", comment="Number of mesh points in t direction."
        )
        num_t.value = 250

        photon_energy = parameters.new_parameter(
            "photon_energy", comment="The photon energy of X-ray beam.", unit="eV"
        )
        photon_energy.value = 10e3

        pulse_energy = parameters.new_parameter(
            "pulse_energy", comment="Total energy of the pulse", unit="joule"
        )
        pulse_energy.value = 1e-4

        pulse_duration = parameters.new_parameter(
            "pulse_duration", comment="The length of a pulse", unit="second"
        )
        pulse_duration.value = 15e-15

        spectral_bandwidth = parameters.new_parameter(
            "spectral_bandwidth",
            comment="The bandwith of the beam spectrum (\delta E/E)",
        )
        spectral_bandwidth.value = 1e-3

        sigma = parameters.new_parameter(
            "sigma",
            comment="sigma value",
        )
        sigma.value = 50e-06

        div = parameters.new_parameter(
            "div",
            comment="div value",
        )
        div.value = 2.5e-03

        self.parameters = parameters

    def _ensure_unit(self, param: str, unit: str):
        """Ensure the unit is correct"""
        return self.parameters[param].value_no_conversion.to(unit).magnitude

    def backengine(self):
        """
        DOCSTRING MISSING
        """

        # check for WPG first
        ### CFG: Why again? This is already performed at instantiation time.
        if not WPG_AVAILABLE:
            raise ModuleNotFoundError(
                'Cannot find the "WPG" module, which is required to run\n'
                "PhenomSourceCalculator.backengine(). Is it included in PYTHONPATH?\n"
                "If not, set your WPG path with 'import sys; sys.path.append(WPG_PATH)' before import this module."
            )

        pulse_energy = self._ensure_unit("pulse_energy", "joule")
        photon_energy = self._ensure_unit("photon_energy", "eV")
        pulse_duration = self._ensure_unit("pulse_duration", "second")
        bandwidth = self.parameters["spectral_bandwidth"].value
        sigma = self.parameters["sigma"].value
        div = self.parameters["div"].value
        range_x = self._ensure_unit("range_x", "meter")
        range_y = self._ensure_unit("range_y", "meter")
        range_t = self._ensure_unit("range_t", "second")

        x = np.linspace(range_x[0], range_x[1], self.parameters["num_x"].value)
        y = np.linspace(range_y[0], range_y[1], self.parameters["num_y"].value)
        t = np.linspace(range_t[0], range_t[1], self.parameters["num_t"].value)

        # Construct the pulse.
        pulse = sase_pulse(
            x=x,
            y=y,
            t=t,
            photon_energy=photon_energy,
            pulse_energy=pulse_energy,
            pulse_duration=pulse_duration,
            bandwidth=bandwidth,
            sigma=sigma,
            div=div,
            ### CFG: Can this be named divergence instead of div?
            x0=0.0,
            y0=0.0,
            t0=0.0,
            theta_x=0.0,
            theta_y=0.0,
        )

        key = self.output_keys[0]
        filename = self.output_file_paths[0]
        output_data = self.output[key]

        photon_energy = photon_energy
        nx, ny, nt = pulse.shape
        wfr = Wavefront()
        # Setup E-field.
        wfr.data.arrEhor = np.zeros(shape=(nx, ny, nt, 2))
        wfr.data.arrEver = np.zeros(shape=(nx, ny, nt, 2))

        wfr.params.wEFieldUnit = "sqrt(W/mm^2)"
        wfr.params.photonEnergy = photon_energy
        wfr.params.wDomain = "time"
        wfr.params.Mesh.nSlices = nt
        wfr.params.Mesh.nx = nx
        wfr.params.Mesh.ny = ny

        wfr.params.Mesh.sliceMin = np.min(t)
        wfr.params.Mesh.sliceMax = np.max(t)

        wfr.params.Mesh.xMin = np.min(x)
        wfr.params.Mesh.xMax = np.max(x)
        wfr.params.Mesh.yMin = np.min(y)
        wfr.params.Mesh.yMax = np.max(y)

        wfr.params.Rx = 1
        wfr.params.Ry = 1

        wfr.data.arrEhor = complex_to_wpg(pulse)
        srwlpy.SetRepresElecField(wfr._srwl_wf, "frequency")

        # save_loc = str(Path(self.base_dir) / "./sase_field.h5")
        # src.generate_pulses(save_loc)
        # with h5py.File(save_loc) as hf:
        #     for key in list(hf.keys()):
        #         wfr = wpg_converter(save_loc, key=key)
        #         wfr.store_hdf5(filename)
        ### CFG: don't leave commented code in release!

        wfr.store_hdf5(filename)

        output_data.set_file(filename, WPGFormat)

        return self.output<|MERGE_RESOLUTION|>--- conflicted
+++ resolved
@@ -3,11 +3,7 @@
 ### CFG: observe flake8 rules for empty lines, ordering of imports, structure of docstrings etc.
 from SimExLite.WavefrontData import WavefrontData, WPGFormat
 from SimExLite.utils.Logger import setLogger
-from libpyvinyl import BaseCalculator, CalculatorParameters
-<<<<<<< HEAD
-from pathlib import Path
-from phenom.source import sase_pulse
-=======
+
 from SimExLite.WavefrontData import WavefrontData, WPGFormat
 
 try:
@@ -16,8 +12,6 @@
     PHENOM_AVAILABLE = True
 except ModuleNotFoundError:
     PHENOM_AVAILABLE = False
-
->>>>>>> 19e375c1
 
 import numpy as np
 
