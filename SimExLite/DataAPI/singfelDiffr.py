--- conflicted
+++ resolved
@@ -49,13 +49,8 @@
             arr = np.zeros((arr_size, pattern_shape[0], pattern_shape[1]))
 
             try:
-<<<<<<< HEAD
-                print('Create the list...')
-                for ix in tqdm(indices):
-=======
                 print('Creating the array...')
                 for i, ix in enumerate(tqdm(indices)):
->>>>>>> 5e4353ff
                     root_path = '/data/%s/' % (ix)
                     path_to_data = root_path + pattern_type
                     arr[i] = h5[path_to_data][...]
